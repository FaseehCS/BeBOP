--- conflicted
+++ resolved
@@ -6,12 +6,8 @@
 from typing import List, Callable, Dict, Any
 import sys
 sys.path.insert(0, "./hypermapper")
-<<<<<<< HEAD
-import hypermapper  # noqa
-=======
 # from hypermapper import hypermapper  # noqa
 import hypermapper
->>>>>>> c35865d1
 
 from behaviors.common_behaviors import ParameterizedNode, ParameterTypes, NodeParameter
 
